# InternLM

<div align="center">

<img src="./doc/imgs/logo.svg" width="200"/>
  <div>&nbsp;</div>
  <div align="center">
    <b><font size="5">书生·浦语 官网</font></b>
    <sup>
      <a href="https://internlm.intern-ai.org.cn/">
        <i><font size="4">HOT</font></i>
      </a>
    </sup>
    <div>&nbsp;</div>
  </div>

[![license](./doc/imgs/license.svg)](https://github.com/open-mmlab/mmdetection/blob/main/LICENSE)
[![evaluation](./doc/imgs/compass_support.svg)](https://github.com/internLM/OpenCompass/)

[📘使用文档](./doc/usage.md) |
[🛠️安装教程](./doc/install.md) |
[📊训练性能](./doc/train_performance.md) |
[👀模型库](#model-zoo) |
[🤗HuggingFace](https://huggingface.co/spaces/internlm/InternLM-Chat-7B) |
[🆕Update News](./CHANGE_LOG.md) |
[🤔Reporting Issues](https://github.com/InternLM/InternLM/issues/new)

[English](./README.md) |
[简体中文](./README-zh-Hans.md) |
[日本語](./README-ja-JP.md)

</div>

<p align="center">
    👋 加入我们的<a href="https://twitter.com/intern_lm" target="_blank">推特</a>、<a href="https://discord.gg/xa29JuW87d" target="_blank">Discord</a> 和 <a href="https://r.vansin.top/?r=internwx" target="_blank">微信社区</a>
</p>

## 简介

InternLM ，即书生·浦语大模型，包含面向实用场景的70亿参数基础模型与对话模型 （InternLM-7B）。模型具有以下特点：

- 使用上万亿高质量语料，建立模型超强知识体系；
- 支持8k语境窗口长度，实现更长输入与更强推理体验；
- 通用工具调用能力，支持用户灵活自助搭建流程；

提供了支持模型预训练的轻量级训练框架，无需安装大量依赖包，一套代码支持千卡预训练和单卡人类偏好对齐训练，同时实现了极致的性能优化，实现千卡训练下近90%加速效率。

## 新闻

我们开源了 InternLM-Chat-7B v1.1。该模型能够调用代码解释器和工具插件。你可以在 [Lagent](https://github.com/InternLM/lagent) 中体验这些新功能。

## InternLM-7B

### 性能评测

我们使用开源评测工具 [OpenCompass](https://github.com/internLM/OpenCompass/) 从学科综合能力、语言能力、知识能力、推理能力、理解能力五大能力维度对InternLM开展全面评测，部分评测结果如下表所示，欢迎访问[OpenCompass 榜单](https://opencompass.org.cn/rank)获取更多的评测结果。

| 数据集\模型           |  **InternLM-Chat-7B** |  **InternLM-7B**  |  LLaMA-7B | Baichuan-7B | ChatGLM2-6B | Alpaca-7B | Vicuna-7B |
| -------------------- | --------------------- | ---------------- | --------- |  --------- | ------------ | --------- | ---------- |
| C-Eval(Val)          |      53.2             |        53.4       | 24.2      | 42.7       |  50.9       |  28.9     | 31.2     |
| MMLU                 |      50.8             |       51.0        | 35.2*     |  41.5      |  46.0       |  39.7     | 47.3     |
| AGIEval              |      42.5             |       37.6        | 20.8      | 24.6       |  39.0       | 24.1      | 26.4     |
| CommonSenseQA        |      75.2             |      59.5         | 65.0      | 58.8       | 60.0        | 68.7      | 66.7     |
| BUSTM                |      74.3             |       50.6        | 48.5      | 51.3        | 55.0        | 48.8      | 62.5     |
| CLUEWSC              |      78.6             |      59.1         |  50.3     |  52.8     |  59.8     |   50.3    |  52.2     |
| MATH                 |      6.4            |         7.1        |  2.8       | 3.0       | 6.6       |  2.2      | 2.8       |
| GSM8K                |      34.5           |        31.2        | 10.1       | 9.7       | 29.2      |  6.0      | 15.3  |
|  HumanEval           |      14.0           |        10.4        |   14.0     | 9.2       | 9.2       | 9.2       | 11.0  |
| RACE(High)           |      76.3           |        57.4        | 46.9*      | 28.1      | 66.3      | 40.7      | 54.0  |

- 以上评测结果基于 [OpenCompass 20230706](https://github.com/internLM/OpenCompass/) 获得（部分数据标注`*`代表数据来自原始论文），具体测试细节可参见 [OpenCompass](https://github.com/internLM/OpenCompass/) 中提供的配置文件。
- 评测数据会因 [OpenCompass](https://github.com/internLM/OpenCompass/) 的版本迭代而存在数值差异，请以 [OpenCompass](https://github.com/internLM/OpenCompass/) 最新版的评测结果为主。

### Model Zoo

当前通过 InternLM 训练的 InternLM 7B 和 InternLM 7B Chat 已经开源，我们提供两种格式的模型权重以供使用。除了使用 Transformers 格式加载模型之外，还可以通过 InternLM 加载以下格式的权重直接进行继续预训练或人类偏好对齐训练

| 模型                 | InternLM 格式权重下载地址                                                                                                                      | Transformers 格式权重下载地址                    |
| -------------------- | ---------------------------------------------------------------------------------------------------------------------------------------------- | ------------------------------------------------ |
| **InternLM 7B**      | [![Open in OpenXLab](https://cdn-static.openxlab.org.cn/header/openxlab_models.svg)](https://openxlab.org.cn/models/detail/OpenLMLab/InternLM-7b) | [🤗internlm/intern-7b](https://huggingface.co/internlm/internlm-7b) |
| **InternLM Chat 7B v1.1**    | [![Open in OpenXLab](https://cdn-static.openxlab.org.cn/header/openxlab_models.svg)](https://openxlab.org.cn/models/detail/OpenLMLab/InternLM-chat-7b-v1.1)    | [🤗internlm/intern-chat-7b-v1.1](https://huggingface.co/internlm/internlm-chat-7b-v1.1)       |
| **InternLM Chat 7B** | [![Open in OpenXLab](https://cdn-static.openxlab.org.cn/header/openxlab_models.svg)](https://openxlab.org.cn/models/detail/OpenLMLab/InternLM-chat-7b) | [🤗internlm/intern-chat-7b](https://huggingface.co/internlm/internlm-chat-7b)
| **InternLM Chat 7B 8k** | [![Open in OpenXLab](https://cdn-static.openxlab.org.cn/header/openxlab_models.svg)](https://openxlab.org.cn/models/detail/OpenLMLab/InternLM-chat-7b-8k) | [🤗internlm/intern-chat-7b-8k](https://huggingface.co/internlm/internlm-chat-7b-8k)

**局限性：** 尽管在训练过程中我们非常注重模型的安全性，尽力促使模型输出符合伦理和法律要求的文本，但受限于模型大小以及概率生成范式，模型可能会产生各种不符合预期的输出，例如回复内容包含偏见、歧视等有害内容，请勿传播这些内容。由于传播不良信息导致的任何后果，本项目不承担责任。

### 通过 Transformers 加载

通过以下的代码加载 InternLM 7B Chat 模型

```python
>>> from transformers import AutoTokenizer, AutoModelForCausalLM
>>> tokenizer = AutoTokenizer.from_pretrained("internlm/internlm-chat-7b-v1_1", trust_remote_code=True)
>>> model = AutoModelForCausalLM.from_pretrained("internlm/internlm-chat-7b-v1_1", trust_remote_code=True).cuda()
>>> model = model.eval()
>>> response, history = model.chat(tokenizer, "你好", history=[])
>>> print(response)
你好！有什么我可以帮助你的吗？
>>> response, history = model.chat(tokenizer, "请提供三个管理时间的建议。", history=history)
>>> print(response)
当然可以！以下是三个管理时间的建议：
1. 制定计划：制定一个详细的计划，包括每天要完成的任务和活动。这将有助于您更好地组织时间，并确保您能够按时完成任务。
2. 优先级：将任务按照优先级排序，先完成最重要的任务。这将确保您能够在最短的时间内完成最重要的任务，从而节省时间。
3. 集中注意力：避免分心，集中注意力完成任务。关闭社交媒体和电子邮件通知，专注于任务，这将帮助您更快地完成任务，并减少错误的可能性。
```

### 通过前端网页对话

可以通过以下代码启动一个前端的界面来与 InternLM Chat 7B 模型进行交互

```bash
pip install streamlit==1.24.0
pip install transformers==4.30.2
streamlit run web_demo.py
```

效果如下

![效果](https://github.com/InternLM/InternLM/assets/9102141/11b60ee0-47e4-42c0-8278-3051b2f17fe4)

### 基于InternLM高性能部署

我们使用 [LMDeploy](https://github.com/InternLM/LMDeploy) 完成 InternLM 的一键部署。

```bash
python3 -m pip install lmdeploy
```

执行以下命令，可以在终端与 `internlm-chat-7b` 模型进行交互式对话，或者通过 WebUI 与它聊天。

```bash
# 转换权重格式
python3 -m lmdeploy.serve.turbomind.deploy internlm-chat-7b

# 在终端进行交互式对话
python3 -m lmdeploy.turbomind.chat ./workspace

<<<<<<< HEAD
   ```bash
   python3 -m pip install lmdeploy
   ```
=======
# 启动 gradio 服务
python3 -m lmdeploy.serve.gradio.app ./workspace
```
以上过程中，LMDeploy 使用的是 FP16 的计算精度。
>>>>>>> e1cefaef

除了 FP16 精度，LMDeploy 还支持 `internlm-chat-7b` 4bit 权重模型推理。它不仅把模型的显存减少到 6G，大约只有 FP16 的 40%，更重要的是，经过 kernel 层面的极致优化，其推理性能在 A100-80G 上可达到 FP16 的 2.4 倍以上。

<<<<<<< HEAD
   ```bash
   python3 -m lmdeploy.serve.turbomind.deploy internlm-chat-7b /path/to/internlm-7b/model
   ```

3. 在导出模型后，你可以直接通过如下命令启动服务，并在客户端与AI对话

   ```bash
   bash workspace/service_docker_up.sh
   python3 -m lmdeploy.serve.client {server_ip_addresss}:33337
   ```
=======
以下是`internlm-chat-7b` 4bit 权重模型的部署方法。推理速度的 bechmark 请参考[这里](https://github.com/InternLM/lmdeploy/blob/main/docs/zh_cn/w4a16.md#%E6%8E%A8%E7%90%86%E9%80%9F%E5%BA%A6)

```bash
# download prequnantized internlm-chat-7b model from huggingface
git-lfs install
git clone https://huggingface.co/lmdeploy/llama2-chat-7b-w4

# Convert the model's layout and store it in the default path, ./workspace.
python3 -m lmdeploy.serve.turbomind.deploy internlm-chat-7b ./llama2-chat-7b-w4 awq --group-size 128

# inference lmdeploy's turbomind engine
python3 -m lmdeploy.turbomind.chat ./workspace

# serving with gradio
python3 -m lmdeploy.serve.gradio.app ./workspace
```
LMDeploy 是涵盖了 LLM 任务的全套轻量化、部署和服务的工具箱。请参考 [部署教程](https://github.com/InternLM/LMDeploy) 了解 InternLM 的更多部署细节。
>>>>>>> e1cefaef


## 微调&训练

### 预训练与微调使用教程

请参考[使用教程](./doc/usage.md)开始InternLM的安装、数据处理、预训练与微调。

### 转换为 Transformers 格式使用

通过 InternLM 进行训练的模型可以很轻松地转换为 HuggingFace Transformers 格式，方便与社区各种开源项目无缝对接。借助 `tools/transformers/convert2hf.py` 可以将训练保存的权重一键转换为 transformers 格式

```bash
python tools/transformers/convert2hf.py --src_folder origin_ckpt/ --tgt_folder hf_ckpt/ --tokenizer ./tools/V7_sft.model
```

转换之后可以通过以下的代码加载为 transformers

```python
>>> from transformers import AutoTokenizer, AutoModel
>>> model = AutoModel.from_pretrained("hf_ckpt/", trust_remote_code=True).cuda()
```

## 训练系统

### 系统结构

请参考[系统结构文档](./doc/structure.md)进一步了解。

### 训练性能

InternLM 深度整合了 Flash-Attention, Apex 等高性能模型算子，提高了训练效率。通过构建 Hybrid Zero 技术，实现计算和通信的高效重叠，大幅降低了训练过程中的跨节点通信流量。InternLM 支持 7B 模型从 8 卡扩展到 1024 卡，千卡规模下加速效率可高达 90%，训练吞吐超过 180TFLOPS，平均单卡每秒处理的 token 数量超过3600。下表为 InternLM 在不同配置下的扩展性测试数据：

| GPU Number         | 8   | 16  | 32  | 64  | 128  | 256  | 512  | 1024  |
| ---------------- | ---- | ---- | ---- | ---- | ----- | ----- | ----- | ------ |
| TGS | 4078 | 3939 | 3919 | 3944 | 3928  | 3920  | 3835  | 3625   |
| TFLOPS  | 193 | 191  | 188  | 188  | 187   | 185   | 186   | 184    |

TGS 代表平均每GPU每秒可以处理的 Token 数量。更多的性能测试数据可参考[训练性能文档](./doc/train_performance.md)进一步了解。

## 贡献

我们感谢所有的贡献者为改进和提升 InternLM 所作出的努力。非常欢迎社区用户能参与进项目中来。请参考贡献指南来了解参与项目贡献的相关指引。

## 致谢

InternLM 代码库是一款由上海人工智能实验室和来自不同高校、企业的研发人员共同参与贡献的开源项目。我们感谢所有为项目提供新功能支持的贡献者，以及提供宝贵反馈的用户。 我们希望这个工具箱和基准测试可以为社区提供灵活高效的代码工具，供用户微调 InternLM 并开发自己的新模型，从而不断为开源社区提供贡献。特别鸣谢[flash-attention](https://github.com/HazyResearch/flash-attention) 与 [ColossalAI](https://github.com/hpcaitech/ColossalAI) 两项开源项目。

## 开源许可证

本仓库的代码依照 Apache-2.0 协议开源。模型权重对学术研究完全开放，也可申请免费的商业使用授权（[申请表](https://wj.qq.com/s2/12725412/f7c1/)）。其他问题与合作请联系 <internlm@pjlab.org.cn>。

## 引用

```
@misc{2023internlm,
    title={InternLM: A Multilingual Language Model with Progressively Enhanced Capabilities},
    author={InternLM Team},
    howpublished = {\url{https://github.com/InternLM/InternLM}},
    year={2023}
}
```<|MERGE_RESOLUTION|>--- conflicted
+++ resolved
@@ -135,31 +135,13 @@
 # 在终端进行交互式对话
 python3 -m lmdeploy.turbomind.chat ./workspace
 
-<<<<<<< HEAD
-   ```bash
-   python3 -m pip install lmdeploy
-   ```
-=======
 # 启动 gradio 服务
 python3 -m lmdeploy.serve.gradio.app ./workspace
 ```
 以上过程中，LMDeploy 使用的是 FP16 的计算精度。
->>>>>>> e1cefaef
 
 除了 FP16 精度，LMDeploy 还支持 `internlm-chat-7b` 4bit 权重模型推理。它不仅把模型的显存减少到 6G，大约只有 FP16 的 40%，更重要的是，经过 kernel 层面的极致优化，其推理性能在 A100-80G 上可达到 FP16 的 2.4 倍以上。
 
-<<<<<<< HEAD
-   ```bash
-   python3 -m lmdeploy.serve.turbomind.deploy internlm-chat-7b /path/to/internlm-7b/model
-   ```
-
-3. 在导出模型后，你可以直接通过如下命令启动服务，并在客户端与AI对话
-
-   ```bash
-   bash workspace/service_docker_up.sh
-   python3 -m lmdeploy.serve.client {server_ip_addresss}:33337
-   ```
-=======
 以下是`internlm-chat-7b` 4bit 权重模型的部署方法。推理速度的 bechmark 请参考[这里](https://github.com/InternLM/lmdeploy/blob/main/docs/zh_cn/w4a16.md#%E6%8E%A8%E7%90%86%E9%80%9F%E5%BA%A6)
 
 ```bash
@@ -177,7 +159,6 @@
 python3 -m lmdeploy.serve.gradio.app ./workspace
 ```
 LMDeploy 是涵盖了 LLM 任务的全套轻量化、部署和服务的工具箱。请参考 [部署教程](https://github.com/InternLM/LMDeploy) 了解 InternLM 的更多部署细节。
->>>>>>> e1cefaef
 
 
 ## 微调&训练
